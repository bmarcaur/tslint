/**
 * @license
 * Copyright 2016 Palantir Technologies, Inc.
 *
 * Licensed under the Apache License, Version 2.0 (the "License");
 * you may not use this file except in compliance with the License.
 * You may obtain a copy of the License at
 *
 *     http://www.apache.org/licenses/LICENSE-2.0
 *
 * Unless required by applicable law or agreed to in writing, software
 * distributed under the License is distributed on an "AS IS" BASIS,
 * WITHOUT WARRANTIES OR CONDITIONS OF ANY KIND, either express or implied.
 * See the License for the specific language governing permissions and
 * limitations under the License.
 */

import * as colors from "colors";
import * as diff from "diff";
import * as fs from "fs";
import * as glob from "glob";
import * as path from "path";
import * as ts from "typescript";

import {createCompilerOptions} from "./language/utils";
import {LintError} from "./test/lintError";
import * as parse from "./test/parse";
import * as Linter from "./tslint";

const FILE_EXTENSION = ".lint";

export interface TestResult {
    directory: string;
    results: {
        [fileName: string]: {
            errorsFromMarkup: LintError[];
            errorsFromLinter: LintError[];
            markupFromLinter: string;
            markupFromMarkup: string;
        }
    };
}

export function runTest(testDirectory: string, rulesDirectory?: string | string[]): TestResult {
    const filesToLint = glob.sync(path.join(testDirectory, `**/*${FILE_EXTENSION}`));
    const tslintConfig = Linter.findConfiguration(path.join(testDirectory, "tslint.json"), null);
    const results: TestResult = { directory: testDirectory, results: {} };

    for (const fileToLint of filesToLint) {
        const fileBasename = path.basename(fileToLint, FILE_EXTENSION);
        const fileCompileName = fileBasename.replace(/\.lint$/, "");
        const fileText = fs.readFileSync(fileToLint, "utf8");
        const fileTextWithoutMarkup = parse.removeErrorMarkup(fileText);
        const errorsFromMarkup = parse.parseErrorsFromMarkup(fileText);

<<<<<<< HEAD
        const compilerOptions = createCompilerOptions();
        const compilerHost: ts.CompilerHost = {
            fileExists: () => true,
            getCanonicalFileName: (filename: string) => filename,
            getCurrentDirectory: () => "",
            getDefaultLibFileName: () => ts.getDefaultLibFileName(compilerOptions),
            getDirectories: () => [],
            getNewLine: () => "\n",
            getSourceFile: function (filenameToGet: string) {
                if (filenameToGet === this.getDefaultLibFileName()) {
                    const fileText = fs.readFileSync(ts.getDefaultLibFilePath(compilerOptions)).toString();
                    return ts.createSourceFile(filenameToGet, fileText, compilerOptions.target);
                } else if (filenameToGet === fileCompileName) {
                    return ts.createSourceFile(fileBasename, fileTextWithoutMarkup, compilerOptions.target, true);
                }
            },
            readFile: () => null,
            useCaseSensitiveFileNames: () => true,
            writeFile: () => null,
        };
=======
        let program: ts.Program;
        if (tslintConfig.linterOptions && tslintConfig.linterOptions.typeCheck) {
            const compilerOptions = createCompilerOptions();
            const compilerHost: ts.CompilerHost = {
                fileExists: () => true,
                getCanonicalFileName: (filename: string) => filename,
                getCurrentDirectory: () => "",
                getDefaultLibFileName: () => ts.getDefaultLibFileName(compilerOptions),
                getNewLine: () => "\n",
                getSourceFile: function (filenameToGet: string) {
                    if (filenameToGet === this.getDefaultLibFileName()) {
                        const fileText = fs.readFileSync(ts.getDefaultLibFilePath(compilerOptions)).toString();
                        return ts.createSourceFile(filenameToGet, fileText, compilerOptions.target);
                    } else if (filenameToGet === fileCompileName) {
                        return ts.createSourceFile(fileBasename, fileTextWithoutMarkup, compilerOptions.target, true);
                    }
                },
                readFile: () => null,
                useCaseSensitiveFileNames: () => true,
                writeFile: () => null,
            };
>>>>>>> bb4bd72c

            program = ts.createProgram([fileCompileName], compilerOptions, compilerHost);
            // perform type checking on the program, updating nodes with symbol table references
            ts.getPreEmitDiagnostics(program);
        }

        const lintOptions = {
            configuration: tslintConfig,
            formatter: "prose",
            formattersDirectory: "",
            rulesDirectory,
        };
        const linter = new Linter(fileBasename, fileTextWithoutMarkup, lintOptions, program);
        const errorsFromLinter: LintError[] = linter.lint().failures.map((failure) => {
            const startLineAndCharacter = failure.getStartPosition().getLineAndCharacter();
            const endLineAndCharacter = failure.getEndPosition().getLineAndCharacter();

            return {
                endPos: {
                    col: endLineAndCharacter.character,
                    line: endLineAndCharacter.line,
                },
                message: failure.getFailure(),
                startPos: {
                    col: startLineAndCharacter.character,
                    line: startLineAndCharacter.line,
                },
            };
        });

        results.results[fileToLint] = {
            errorsFromMarkup,
            errorsFromLinter,
            markupFromLinter: parse.createMarkupFromErrors(fileTextWithoutMarkup, errorsFromMarkup),
            markupFromMarkup: parse.createMarkupFromErrors(fileTextWithoutMarkup, errorsFromLinter),
        };
    }

    return results;
}

export function consoleTestResultHandler(testResult: TestResult): boolean {
    let didAllTestsPass = true;

    for (const fileName of Object.keys(testResult.results)) {
        const results = testResult.results[fileName];
        process.stdout.write(`${fileName}:`);

        const diffResults = diff.diffLines(results.markupFromMarkup, results.markupFromLinter);
        const didTestPass = !diffResults.some((diff) => diff.added || diff.removed);

        /* tslint:disable:no-console */
        if (didTestPass) {
            console.log(colors.green(" Passed"));
        } else {
            console.log(colors.red(" Failed!"));
            console.log(colors.green(`Expected (from ${FILE_EXTENSION} file)`));
            console.log(colors.red("Actual (from TSLint)"));

            didAllTestsPass = false;

            for (const diffResult of diffResults) {
                let color = colors.grey;
                if (diffResult.added) {
                    color = colors.green;
                } else if (diffResult.removed) {
                    color = colors.red;
                }
                process.stdout.write(color(diffResult.value));
            }
        }
        /* tslint:enable:no-console */
    }

    return didAllTestsPass;
}<|MERGE_RESOLUTION|>--- conflicted
+++ resolved
@@ -53,28 +53,6 @@
         const fileTextWithoutMarkup = parse.removeErrorMarkup(fileText);
         const errorsFromMarkup = parse.parseErrorsFromMarkup(fileText);
 
-<<<<<<< HEAD
-        const compilerOptions = createCompilerOptions();
-        const compilerHost: ts.CompilerHost = {
-            fileExists: () => true,
-            getCanonicalFileName: (filename: string) => filename,
-            getCurrentDirectory: () => "",
-            getDefaultLibFileName: () => ts.getDefaultLibFileName(compilerOptions),
-            getDirectories: () => [],
-            getNewLine: () => "\n",
-            getSourceFile: function (filenameToGet: string) {
-                if (filenameToGet === this.getDefaultLibFileName()) {
-                    const fileText = fs.readFileSync(ts.getDefaultLibFilePath(compilerOptions)).toString();
-                    return ts.createSourceFile(filenameToGet, fileText, compilerOptions.target);
-                } else if (filenameToGet === fileCompileName) {
-                    return ts.createSourceFile(fileBasename, fileTextWithoutMarkup, compilerOptions.target, true);
-                }
-            },
-            readFile: () => null,
-            useCaseSensitiveFileNames: () => true,
-            writeFile: () => null,
-        };
-=======
         let program: ts.Program;
         if (tslintConfig.linterOptions && tslintConfig.linterOptions.typeCheck) {
             const compilerOptions = createCompilerOptions();
@@ -83,6 +61,7 @@
                 getCanonicalFileName: (filename: string) => filename,
                 getCurrentDirectory: () => "",
                 getDefaultLibFileName: () => ts.getDefaultLibFileName(compilerOptions),
+                getDirectories: () => [],
                 getNewLine: () => "\n",
                 getSourceFile: function (filenameToGet: string) {
                     if (filenameToGet === this.getDefaultLibFileName()) {
@@ -96,7 +75,6 @@
                 useCaseSensitiveFileNames: () => true,
                 writeFile: () => null,
             };
->>>>>>> bb4bd72c
 
             program = ts.createProgram([fileCompileName], compilerOptions, compilerHost);
             // perform type checking on the program, updating nodes with symbol table references
