Change Log
===

<<<<<<< HEAD
v4.3.0-dev.0
---

* Include latest v4.3.1 changes
=======
v4.5.1
---

- [enhancement] Updated recommended rules to include `ban-types` and `no-duplicate-super` (#2271)
- [bugfix] `object-literal-key-quotes` handle negative number property name (#2273)

v4.5.0
---

- [new-rule] `no-import-side-effect` (#2155)
- [new-rule] `match-default-export-name` (#2117)
- [new-rule] `no-non-null-assertion` (#2221)
- [new-rule] `ban-types` (#2175)
- [new-rule] `no-duplicate-super` (#2038)
- [new-rule] `newline-before-return` (#2173)
- [new-rule-option] `completed-docs` adds options for location, type, and privacy. Also adds interfaces, enums, types (#2095)
- [new-rule-option] `no-inferrable-types` adds option  `ignore-properties` (#2178)
- [new-rule-option] `typedef` adds options `object-destructuring` and `array-destructuring` options (#2146)
- [new-rule-option] `member-ordering` adds option `alphabetize` (#2101)
- [new-rule-option] `no-trailing-whitespace` adds option `ignore-jsdoc` (#2177)
- [new-rule-option] `no-trailing-whitespace` adds option `ignore-comments` option (#2153)
- [new-fixer] `no-inferrable-types` automatically remove inferrable type annotations (#2178)
- [new-fixer] `no-any` (#2165)
- [new-fixer] `noConsecutiveBlankLines` (#2201)
- [new-fixer] `object-literal-shorthand` (#2165)
- [bugfix] `no-switch-case-fallthrough` handle break, throw, continue and return nested in block, if-else and switch (#2218)
- [bugfix] `no-switch-case-fallthrough` allow empty case clauses before default clause (#2218)
- [bugfix] `no-mergeable-namespace` ignore property types that can't be merged (#2105)
- [bugfix] `object-literal-key-quotes` no need to quote a float if its .toString() is the same. (#2144)
- [bugfix] `no-consecutive-blank-lines` Correctly apply fixes at EOF (#2239)
- [bugfix]: Fixes installation issue with node 7.5 (#2212)
- [bugfix]: `quotemark` now handles escaped chars (#2224)
- [enhancement] Don't exit when a rule requires type checking but type checking is not enabled (#2188)
- [enhancement] `no-switch-case-fallthrough` allow single line comment `// falls through` (#2218)
- [enhancement] `no-unbound-method` allows property access and binary expressions (#2143)
- [api] Introduce `AbstractWalker` for performance (#2093)
    - see [performance] (https://palantir.github.io/tslint/develop/custom-rules/performance.html) and [migration] (https://palantir.github.io/tslint/develop/custom-rules/migration.html) docs

Thanks to our contributors!

- Andy Hanson
- Stefan Reichel
- Shlomi Assaf
- Josh Goldberg
- Minko Gechev
- Irfan Hudda
- Klaus Meinhardt
- Martin Probst
- Naoto Usuyama
- Caleb Eggensperger
- Arturs Vonda
- Joscha Feth
- Moritz
- Alexander Rusakov
- Alex Ryan
- Andy
- Yuichi Nukiyama

v4.4.2
---

* [bugfix] `whitespace` rule caused false positive on EOF (#2131)
* [bugfix] WebStorm fails because `json` formatter parameter has extra space (#2132)

v4.4.1
---

* [bugfix] errant space in recommended ruleset (couldn't find `no-misused-new`)

v4.4.0
---

* [new-rule] `arrow-return-shorthand` (#1972)
* [new-rule] `no-unbound-method` (#2089)
* [new-rule] `no-boolean-literal-compare` (#2013)
* [new-rule] `no-unsafe-any` (#2047)
* [new-rule] `no-unnecessary-qualifier` (#2008)
* [new-rule] `no-unnecessary-initializer` (#2106)
* [new-rule] `await-promise` (#2102)
* [new-rule] `no-floating-promises` (#1632)
* [new-rule] `strict-type-predicates` (#2046)
* [new-rule] `no-misused-new` (#1963)
* [new-rule] `prefer-method-signature` (#2028)
* [new-rule] `prefer-function-over-method` (#2037)
* [new-rule-option] `allow-fast-null-checks` added to `no-unused-expression` (#1638)
* [new-rule-option] `comment-format-rule` adds `ignore-words` and `ignore-pattern` options (#1757)
* [new-rule-option] `whitespace` adds `check-preblock` option (#2002)
* [new-rule-option] `strict-boolean-expressions` adds `allow-null-union`, `allow-undefined-union`, `allow-string`, and `allow-number` and  (#2033)
* [new-fixer] `align` (#2097)
* [new-fixer] `no-trailing-whitespace` (#2060)
* [bugfix] `no-magic-numbers` false positive on default parameter values (#2004)
* [bugfix] `no-empty-interface` allow empty interface with 2 or more parents (#2070)
* [bugfix] `no-trailing-whitespace` fixed for comments and EOF (#2060)
* [bugfix] `no-empty` no longer fails for private or protected constructor (#1976)
* [bugfix] `tslint:disable`/`tslint-enable` now handles multiple rules and fixes what code is enabled/disabled (#2061)
* [bugfix] `no-inferrable-types` now validates property declarations (#2081)
* [bugfix] `unified-signatures` false positive (#2016)
* [bugfix] `whitespace` finds all whitespace errors in JsxExpressions and TemplateExpressions (#2036)
* [bugfix] `comment-format` no more false positives in JsxText (#2036)
* [enhancement] `--test` option now accepts glob (#2079)

Thanks to our contributors!

* Alexander Rusakov
* Andrii Dieiev
* @andy-ms
* Andy Hanson
* Josh Goldberg
* Kei Son
* Klaus Meinhardt
* Krati Ahuja
* Martin Probst
* Mohsen Azimi
* Romke van der Meulen
* cameron-mcateer
>>>>>>> 127d0fdf

v4.3.1
---

* [bugfix] Fix back-compat break. Allow formattersDirectory === null (#1997)

v4.3.0
---

* **Enabled additional rules in `tslint:latest` configuration** (#1981)
* [new-rule] `space-before-function-paren` (#1897)
* [new-rule] `typeof-compare` (#1927)
* [new-rule] `import-spacing` (#1935)
* [new-rule] `unified-signatures` (#1944)
* [new-fixer] `object-literal-key-quotes` (#1953)
* [new-fixer] `no-angle-bracket-type-assertion` (#1979)
* [bugfix] `adjacent-overload-signature` now handles static/computed function names (#1831)
* [bugfix] `file-header` now handles files with only comments (#1913)
* [bugfix] `no-consecutive-blank-lines` now allows blank lines in template strings (#1886)
* [bugfix] `object-literal-key-quotes` no longer throws exception when using rest operator (#1916)
* [bugfix] `restrict-plus-operands` no longer shows false positive in ternary operation (#1925)
* [bugfix] `prefer-for-of` now handles nested `for` loops with reused iterator (#1926)
* [bugfix] Exit gracefully when `tsconfig.json` passed as `--project` argument doens't have files (#1933)
* [bugfix] `object-literal-key-quotes` now handles shorthand and spread properties (#1945)
* [bugfix] `arrow-parens` Allow binding patterns `([x, y]) => ...` and `({x, y}) => ...` to have parens (#1958)
* [bugfix] `semicolon` fixer now handles comma separator in interfaces and indicates failure when commas are using in interfaces (#1856)
* [bugfix] `only-arrow-functions` option `allow-named-functions` now allows function declarations (#1961)
* [bugfix] `prefer-for-of` no longer shows false positive when array is in parentheses (#1986)
* [bugfix] `prefer-const` now works for TypeScript versions < 2.1.0 (#1989)
* [enhancement] `member-access` narrow location of error (#1964)

Thanks to our contributors!

* Andrii Dieiev
* @andy-ms
* Andy Hanson
* Josh Goldberg
* Klaus Meinhardt
* Linda_pp
* Mohsen Azimi
* Victor Grigoriu
* Yuichi Nukiyama
* cameron-mcateer

v4.2.0
---

* [new-rule] `no-string-throw` (#1878)
* [new-rule] `no-empty-interface` (#1889)
* [new-rule] `interface-over-type-literal` (#1890)
* [new-rule] `callable-types` (#1891)
* [new-rule] `no-void-expression` (#1903)
* [new-rule-option] `ban-single-arg-parens` added to `arrow-parens` (#1893)
* [bugfix] `prefer-const` handles destructuring arrays (#1894), destructuring objects (#1906), and forward references (#1908)
* [bugfix] Don't error for misplaced braces for 'else' in `one-line` rule (#1866)
* [bugfix] `no-shadowed-variable` now identifies shadowed `for` iterator (#1816)
* [bugfix] `object-literal-key-quotes` now includes function names (#1874)
* [bugfix] error when EOF comes after `disable-next-line` comment (#1902)

Thanks to our contributors!

* Andrew Scott
* @andy-ms
* Andy Hanson
* James Booth
* Klaus Meinhardt
* Vladimir Matveev

v4.1.1
---

* [bugfix] `typedef` rule was showing false positive for `catch` clause (#1887)

v4.1.0
---

* [new-rule] `prefer-const` (#1801)
* [new-rule] `strict-boolean-expressions` (#1820)
* [new-rule] `no-magic-numbers` (#1799)
* [new-rule] `import-blacklist` (#1841)
* [new-rule] `promise-functions-async` (#1779)
* [new-rule] `no-inferred-empty-object-type`: a type must be specified when using a generic class/function/etc (#1821)
* [new-rule-option] `allow-named-functions` added to `only-arrow-functions` (#1857)
* [new-fixer] `prefer-const` (#1801)
* [new-fixer] `quotemark` (#1790)
* [new-formatter] `code-frame` formatter shows you the error in context (#1819)
* [enhancement] `no-internal-module` failures highlight less text (#1781)
* [enhancement] Avoid auto-fixing errors that would result in compilation errors for rules that use type-check (#1608)
* [rule-change] `only-arrow-functions` will allow functions with a `this` parameter (#1597)
* [bugfix] `no-use-before-declare` false positive on named import (#1620)
* [bugfix] `prefer-for-of` was showing false positive when the element is assigned (#1813)
* [bugfix] The command line argument `type-check` was swallowing the next argument (#1783)
* [bugfix] `tslint:disable-line` was re-enabling `tslint:disable` (#1634)
* [bugfix] `adjacent-overload-signatures` did not work for constructors (#1800)
* [bugfix] `checkstyle` formatter was reporting errors under one file (#1811)
* [bugfix] `trailing-comma` was applied to parameter lists (#1775)
* [api] CLI logic moved into API friendly class (#1688)

Thanks to our contributors!

* Alex Eagle
* Andrii Dieiev
* Andy Hanson
* Art Chaidarun
* Donald Pipowitch
* Feisal Ahmad
* Josh Goldberg
* Klaus Meinhardt
* Maciej Sypień
* Mohsen Azimi
* Ryan Lester
* Simon Schick
* Subhash Sharma
* Timothy Slatcher
* Yaroslav Admin
* Yuichi Nukiyama
* tdsmithATabc
* @wmrowan

v4.0.2
---

* [enhancement] Don't exit when a rule can't be found. Print as a warning instead (#1771)
* [api-change] Allow 3rd party apps to see exception when the config is invalid (#1764)
* [bugfix] Don't flag a property named as empty string as not needing quotes in an object literal (#1762)
* [bugfix] Report correct number of fixes done by --fix (#1767)
* [bugfix] Fix false positives and exceptions in `prefer-for-of` (#1758)
* [bugfix] Fix `adjacent-overload-signatures` false positive when a static function has the same name (#1772)

Thanks to our contributors!
* @gustavderdrache

v4.0.1
---

* [bugfix] Removed `no-unused-variable` rule from recommended config, as it was causing spurious deprecation warnings.

v4.0.0-dev.2
---

* Include latest v4.0.0 changes

v4.0.0
---

* **BREAKING CHANGES**
    * [api-change] Minor changes to the library API. See this PR for changes and upgrade instructions (#1720)
    * [removed-rule] Removed `no-unreachable` rule; covered by compiler (#661)
    * [enhancement] Changed order of applied configuration files for the `extends` array to make it more intuitive. (#1503)
    * [enhancement] Changed TypeScript peer dependency to >= 2.0.0 (#1710)
* [new-rule] `completed-docs` rule added (#1644)
* [new-fixer] `ordered-imports` auto fixed (#1640)
* [new-fixer] `arrow-parens` auto fixed (#1731)
* [rule-change] `indent` rule now ignores template strings (#1611)
* [new-rule-option] `object-literal-key-quotes` adds the options `consistent` and `consistent-as-needed` (#1733)
* [enhancement] `--fix` option added to automatically fix selected rules (#1697)
* [enhancement] Updated recommend rules (#1717)
* [enhancement] `adjacent-overload-signatures` now works with classes, source files, modules, and namespaces (#1707)
* [enhancement] Users are notified if they are using an old TSLint version (#1696)
* [bugfix] Lint `.jsx` files if `jsRules` are configured (#1714)
* [bugfix] Command line glob patterns now handle single quotes (#1679)

Thanks to our contributors!
* Andrii Dieiev
* Andy
* Chris Barr
* Davie Schoots
* Jordan Hawker
* Josh Goldberg
* Stepan Riha
* Yuichi Nukiyama

v4.0.0-dev.1
---

* **BREAKING CHANGES**
    * [enhancement] The `semicolon` rule now disallows semicolons in multi-line bound class methods
         (to get the v3 behavior, use the `ignore-bound-class-methods` option) (#1643)
    * [removed-rule] Removed `use-strict` rule (#678)
    * [removed-rule] Removed `label-undefined` rule; covered by compiler (#1614)
    * [enhancement] Renamed `no-constructor-vars` to `no-parameter-properties` (#1296)
    * [rule-change] The `orderedImports` rule now sorts relative modules below non-relative modules (#1640)
* **Deprecated**
    * [deprecated] `no-unused-variable` rule. This is checked by the TypeScript v2 compiler using the flags [`--noUnusedParameters` and `--noUnusedLocals`](https://github.com/Microsoft/TypeScript/wiki/What%27s-new-in-TypeScript#flag-unused-declarations-with---nounusedparameters-and---nounusedlocals). (#1481)
* [enhancement] Lint .js files (#1515)
* [new-fixer] `no-var-keyword` replaces `var` with `let` (#1547)
* [new-fixer] `trailing-comma` auto fixed (#1546)
* [new-fixer] `no-unused-variable` auto fixed for imports (#1568)
* [new-fixer] `semicolon` auto fixed (#1423)
* [new-rule] `max-classes-per-file` rule added (#1666)
* [new-rule-option] `no-consecutive-blank-lines` rule now accepts a number value indicating max blank lines (#1650)
* [new-rule-option] `ordered-imports` rule option `import-sources-order` accepts value `any` (#1602)
* [bugfix] `no-empty` rule fixed when parameter has readonly modifier
* [bugfix] `no-namespace` rule: do not flag nested or .d.ts namespaces (#1571)

Thanks to our contributors!

* Alex Eagle
* Andrii Dieiev
* Ben Coveney
* Boris Aranovich
* Chris Barr
* Cyril Gandon
* Evgeniy Zhukovskiy
* Jay Anslow
* Kunal Marwaha
* Martin Probst
* Mingye Wang
* Raghav Katyal
* Sean Dawson
* Yuichi Nukiyama
* jakpaw

v4.0.0-dev.0
---

* **BREAKING CHANGES**
    * [enhancement] Drop support for configuration via package.json (#1579)
    * [removed-rule] Removed `no-duplicate-key` rule; covered by compiler (#1109)
    * [enhancement] Call formatter once for all file results. Format output may be different (#656)
    * [rule-change] `trailing-comma` supports function declarations, expressions, and types (#1486)
    * [rule-change] `object-literal-sort-keys` now sorts quoted keys (#1529)
    * [rule-change] `semicolon` now processes type aliases (#1475)
    * [rule-change] `no-var-keyword` now rejects `export var` statements (#1256)
    * [rule-change] `semicolon` now requires semicolon for function declaration with no body (#1447)
* [new-formatter] `fileslist` formatter writes a list of files with errors without position or error type specifics (#1558)
* [new-rule] `cyclomaticComplexity`, enforces a threshold of cyclomatic complexity.] (#1464)
* [new-rule] `prefer-for-of`, which errors when `for(var x of y)` can be used instead of `for(var i = 0; i < y.length; i++)` (#1335)
* [new-rule] `array-type`, which can require using either `T[]' or 'Array<T>' for arrays (#1498)
* [rule-change] `object-literal-sort-keys` checks multiline objects only (#1642)
* [rule-change] `ban` rule now can ban global functions (#327)
* [bugfix] always write lint result, even if using formatter (#1353)
* [bugfix] npm run test:bin fails on Windows (#1635)
* [bugfix] Don't enforce trailing spaces on newlines in typedef-whitespace rule (#1531)
* [bugfix] `jsdoc` rule should not match arbitrary comments (#1543)
* [bugfix] `one-line` rule errors when declaring wildcard ambient modules (#1425)

Thanks to our contributors!

* Alex Eagle
* Andrii Dieiev
* Andy Hanson
* Ben Coveney
* Boris Aranovich
* Chris Barr
* Christian Dreher
* Claas Augner
* Josh Goldberg
* Martin Probst
* Mike Deverell
* Nina Hartmann
* Satoshi Amemiya
* Scott Wu
* Steve Van Opstal
* Umar Bolatov
* Vladimir Matveev
* Yui

v3.15.1
---

* Enabled additional rules in `tslint:latest` configuration (#1506)

v3.15.0
---

* Stable release containing changes from the last dev release (v3.15.0-dev.0)

v3.15.0-dev.0
---

* [enhancement] Rules can automatically fix errors (#1423)
* [enhancement] Better error messages for invalid source files (#1480)
* [new-rule] `adjacent-overload-signatures` rule (#1426)
* [new-rule] `file-header` rule (#1441)
* [new-rule] `object-literal-shorthand` rule (#1488)
* [new-rule-option] `allow-declarations` option for `only-arrow-functions` rule (#1452)
* [new-rule-option] `import-sources-order` option for `ordered-imports` rule (#1466)
* [bugfix] `arrow-parens` rule handles async and generics (#1446, #1479)
* [bugfix] `comment-format` rule ignores tslint control comments (#1473)
* [bugfix] Fix `no-shadowed-variable` rule false positives (#1482)

Thanks to our contributors!
* @apacala
* @danvk
* @DovydasNavickas
* @glen-84
* @IllusionMH
* @JoshuaKGoldberg
* @markwongsk
* @rakatyal
* @rhysd
* @ScottSWu
* @YuichiNukiyama

v3.14.0
---

* Stable release containing changes from the last dev releases (v3.14.0-dev.0, v3.14.0-dev.1)

v3.14.0-dev.1
---

* [new-rule] `arrow-parens` rule (#777)
* [new-rule] `max-file-line-count` rule (#1360)
* [new-rule] `no-unsafe-finally` rule (#1349)
* [new-rule] `no-for-in-array` rule (#1380)
* [new-rule] `object-literal-key-quotes` rule (#1364)
* [enhancement] Better `ban` rule failure messages (#1385)
* [enhancement] New stylish formatter (#1406)

Thanks to our contributors!
* @chrismbarr
* @danvk
* @gjuchault
* @lowkay
* @ScottSWu
* @YuichiNukiyama

v3.14.0-dev.0
---

* [enhancement] Add optional type information to rules (#1323)

Thanks to our contributors!
* @ScottSWu

v3.13.0
---

* Stable release containing changes from the last dev release (v3.13.0-dev.0)

v3.13.0-dev.0
---

* [new-rule] `ordered-imports` rule (#1325)
* [enhancement] MPEG transport stream files are ignored by the CLI (#1357)

Thanks to our contributors!
* @chrismbarr
* @corydeppen
* @danvk
* @janaagaard75
* @mprobst

v3.12.0-dev.2
---

* [enhancement] Support TypeScript v2.0.0-dev builds

v3.12.1
---

* Stable release containing changes from the last dev release (v3.12.0-dev.1)

v3.12.0-dev.1
---

* [bugfix] Fix null reference bug in typedef rule (#1345)

v3.12.0
---

* Stable release containing changes from the last dev release (v3.12.0-dev.0)

v3.12.0-dev.0
---

* [new-rule] `only-arrow-functions` rule (#1318)
* [new-rule] `no-unused-new` rule (#1316)
* [new-rule-option] `arrow-call-signature` option for `typedef` rule (#1284)
* [enhancement] Metadata for every rule (#1311)
* [enhancement] `typedef` rule is more flexible about the location of typedefs for arrow functions (#1176)
* [enhancement] Failure messages are clearer and more consistent for many rules (#1303, #1307, #1309)
* [bugfix] `no-consecutive-blank-lines` now handles lines with only whitespace correctly (#1249)
* [bugfix] Correctly load `.json` config files that have a BOM (#1338)

Thanks to our contributors!
* @allannienhuis
* @arnaudvalle
* @bencoveney
* @chrismbarr
* @corydeppen
* @HamletDRC
* @JoshuaKGoldberg
* @timbrown81
* @tomduncalf
* @YuichiNukiyama

v3.11.0
---

* Stable release containing changes from the last dev release (v3.11.0-dev.0)

v3.11.0-dev.0
---

* [new-rule] `linebreak-style` rule (#123)
* [new-rule] `no-mergeable-namespace` rule (#843)
* [enhancement] Add built-in configurations (#1261)
* [enhancement] New vso formatter (#1281)
* [new-rule-option] `ignore-interfaces` option for `semicolon` rule (#1233)
* [bugfix] `no-default-export` rule handles more default export cases (#1241)

Thanks to our contributors!
* @cgwrench
* @HamletDRC
* @lijunle
* @paldepind
* @patsissons
* @schmuli
* @YuichiNukiyama

v3.10.2
---

* Stable release containing changes from the last dev release (v3.10.0-dev.2)

v3.10.0-dev.2
---

* [bugfix] `member-ordering` rule doesn't crash on methods in class expressions (#1252)
* [bugfix] `ban` rule handles chained methods appropriately (#1234)

Thanks to our contributors!
* @marines

v3.10.1
---

* Stable release containing changes from the last dev release (v3.10.0-dev.1)

v3.10.0-dev.1
---

* [bugfix] `member-ordering` rule doesn't crash on methods in object literals (#1243)

v3.10.0
---

* Stable release containing changes from the last dev release (v3.10.0-dev.0)

v3.10.0-dev.0
---

* [new-rule] `new-parens` rule (#1177)
* [new-rule] `no-default-export` rule (#1182)
* [new-rule-option] `order: ...` option for `member-ordering` rule (#1208)
* [new-rule-option] "ignore-for-loop" option for `one-variable-per-declaration` rule (#1204)
* [enhancement] "no-this-in-function-in-method" option renamed to "check-function-in-method" (#1203)
* [bugfix] `semicolon` rule checks export statements (#1155)

Thanks to our contributors!
* @chrismbarr
* @HamletDRC
* @larshp
* @patsissons
* @YuichiNukiyama

v3.9.0
---

* Stable release containing changes from the last dev release (v3.9.0-dev.0)

v3.9.0-dev.0
---

* [new-rule] `no-namespace` rule (#1133)
* [new-rule] `one-variable-per-declaration` rule (#525)
* [new-rule-option] "ignore-params" option for `no-inferrable-types` rule (#1190)
* [new-rule-option] "no-this-in-function-in-method" option for `no-invalid-this` rule (#1179)
* [enhancement] Single line enable/disable comments (#144)
* [enhancement] Resolve `extends` packages relative to location of configuration file (#1171)
* [enhancement] `Linter` class will throw an error if configuration is of an invalid type (#1167)
* [bugfix] `use-isnan` allows assaignments to `NaN` (#1054)
* [bugfix] `no-unreachable` handles allows hoisted type aliases (#564)
* [bugfix] `member-ordering` rule now checks constructors (#1158)
* [bugfix] `--test` CLI command works correctly with specifiying custom rules (#1195)

Thanks to our contributors!
* @abierbaum
* @HamletDRC
* @inthemill
* @janslow
* @JoshuaKGoldberg
* @mprobst
* @patsissions
* @YuichiNukiyama

v3.8.1
---

* Stable release containing changes from the last dev release (v3.8.0-dev.1)

v3.8.0-dev.1
---

* [bugfix] Allow JS directives at the start of constructors, getters, and setters (#1159)
* [bugfix] Remove accidentally included performance profiles from published NPM artifact (#1160)

v3.8.0
---

* Stable release containing changes from the last dev release (v3.8.0-dev.0)

v3.8.0-dev.0
---

* [new-rule] `no-invalid-this` rule (#1105)
* [new-rule] `use-isnan` rule (#1054)
* [new-rule] `no-reference` rule (#1139)
* [new-rule-option] "allow-pascal-case" option for `variable-name` rule (#1079)
* [enhancement] Comments now allowed in `tslint.json` files (#1129)
* [enhancement] Smarter `trailing-comma` behavior (#1122)
* [enhancement] `semicolon` rule more lenient with arrow-function class members (#1076)
* [enhancement] Allow enabling/disabling rules with `//` comments (#1134)
* [enhancement] New checkstyle formatter (#250)
* [enhancement] Clearer message for `no-var-keyword` rule (#1124)
* [bugfix] Loaded configurations are not cached (#1128)
* [bugfix] Allow JS directives at the start of class methods (#1144)

Thanks to our contributors!
* @AndyMoreland
* @chrismbarr
* @HamletDRC
* @JoshuaKGoldberg
* @sshev
* @unional

v3.7.4
---

* Stable release containing changes from the last dev release (v3.7.0-dev.5)

v3.7.0-dev.5
---

* [bugfix] Allow JS directives in namespaces (#1115)

v3.7.3
---

* Stable release containing changes from the last dev release (v3.7.0-dev.4)

v3.7.0-dev.4
---

* [bugfix] Downgrade `findup-sync` dependency (#1108)

v3.7.2
---

* Stable release containing changes from the last dev release (v3.7.0-dev.3)

v3.7.0-dev.3
---

* [bugfix] `findConfigurationPath` always returns an absolute path (#1093)
* [bugfix] Update `findup-sync` dependency (#1080)
* [bugfix] `declare global` no longer triggers `no-internal-module` rule (#1069)
* [bugfix] Valid JS directives no longer trigger `no-unused-expression` rule (#1050)

v3.7.1
---
* Stable release containing changes from the last dev release

v3.7.0-dev.2
---

* [bugfix] Improve handling of paths provided via the -c CLI option (#1083)

v3.7.0
---

* Stable release containing changes from the last dev release

v3.7.0-dev.1
---

* [enhancement] `extends` field for `tslint.json` files (#997)
* [enhancement] `--force` CLI option (#1059)
* [enhancement] Improve how `Linter` class handles configurations with a `rulesDirectory` field (#1035)
* [new-rule] `no-angle-bracket-type-assertion` rule (#639)
* [new-rule-option] "allow-undefined-check" option for `triple-equals` rule (#602)
* [new-rule-option] "always-prefix" and "never-prefix" option for `interface-name` rule (#512)

Thanks to our contributors!
* @Arnavion
* @chrismbarr
* @ChrisPearce
* @JoshuaKGoldberg
* @patsissonso
* @sasidhar
* @unional
* @vvakame

v3.6.0
---

* Stable release containing changes from the last dev release

v3.6.0-dev.1
---

* [enhancement] Add `--exclude` CLI option (#915)
* [bugfix] Fix `no-shadowed-variable` rule handling of standalone blocks (#1021)
* [deprecation] Configuration through `package.json` files (#1020)
* [API] Export additional configuration methods from top-level "tslint" module (#1009)

Thanks to our contributors!
* @blakeembrey
* @hamhut1066
* @meowtec

v3.5.0
---

* Stable release containing changes from the last dev release

v3.5.0-dev.1
---

* [new-rule-option] "ignore-pattern" option for `no-unused-variable` rule (#314)
* [bugfix] Fix occassional crash in `no-string-literal` rule (#906)
* [enhancement] Tweak behavior of `member-ordering` rule with regards to arrow function types in interfaces (#226)

Thanks to our contributors!
* @arusakov
* @Pajn

v3.4.0
---

* Stable release containing changes from the last two dev releases

v3.4.0-dev.2
---

* [new-rule-option] "arrow-parameter" option for `typedef` rule (#333)
* [new-rule-option] "never" option for `semicolon` rule (#363)
* [new-rule-option] "onespace" setting for `typedef-whitespace` rule (#888)
* [new-rule-option] `typedef-whitespace` rule can now check spacing on right side of typdef colon (#888)
* [enhancement] `member-ordering` rule treats arrow functions as methods (#226)
* [bugfix] Handle spaces before typedefs correctly in `typedef-whitespace` rule (#955)
* [bugfix] `label-position` rule now allows labels on `for-of` loops (#959)

Thanks to our contributors!
* @b0r3as
* @ChaseMoskal
* @Pajn
* @pe8ter
* @tomduncalf

v3.4.0-dev.1
---

* [enhancement] Revamped testing system (#620)
  * Writing tests for rules is now much simpler with a linter DSL.
    See exisitng tests in `test/rules/**/*.ts.lint` for examples.
* [enhancement] New msbuild formatter (#947)
* [bugfix] Fix handling of multiline literals in `trailing-comma` rule (#856)
* [bugfix] `one-line` rule correctly checks space between `catch` and opening brace (#925)
* [bugfix] `one-line` rule correctly checks multiline variable declarations (#935)
* [new-rule-option] New option `check-finally` for `one-line` rule (#925)
* __BREAKING CHANGES__
  * [bugfix] Report error when a rule in the config file is not found (#598)

Thanks to our contributors!
* @mmv
* @pe8ter

v3.3.0
---

* [bugfix] Tweak TSLint build so TSLint works with typescript@next (#926)

v3.3.0-dev.1
---

* [bugfix] Correctly handle more than one custom rules directory (#928)

v3.2.2
---

* Stable release containing changes from the last dev release

v3.2.2-dev.1
---

* [enhancement] Throw an error if a path to a directory of custom rules is invalid (#910)
* [new-rule-option] "jsx-single" and "jsx-double" options for `quotemark` rule (#673)
* [bugfix] Handle paths to directories of custom rules more accurately
* [bugfix] `no-unused-expression` rule handles `await` statements correctly (#887)

v3.2.1
---

* Stable release containing changes from the last dev release

v3.2.1-dev.1
---

* [enhancement] automatically generate a `tslint.json` file with new `--init` CLI command (#717)
* [bugfix] `no-var-keyword` rule detects the use of `var` in all types of `for` loops (#855)

v3.2.0
---

* Stable release containing changes from last two dev releases

v3.2.0-dev.2
---

* [bugfix] formatters are now exported correctly to work with TS 1.8 (#863)

v3.2.0-dev.1
---

* [bugfix] fixed bug in how custom rules directories are registered (#844)
* [enhancement] better support for globs in CLI (#827)
* [new-rule] `no-null-keyword` rule (#722)

v3.1.1
---

* Bump TypeScript peer dependency to `>= 1.7.3` due to `const enum` incompatibility (#832)

v3.1.0
---

* [bugfix] build with TS v1.7.3 to fix null pointer exception (#832)
* [bugfix] fixed false positive in `no-require-imports` rule (#816)

v3.1.0-dev.1
---

* [bugfix] fixed `no-shadowed-variable` false positives when handling destructuring in function params (#727)
* [enhancement] `rulesDirectory` in `tslint.json` now supports multiple file paths (#795)

v3.0.0
---

* [bugfix] `member-access` rule now handles object literals and get/set accessors properly (#801)
    * New rule options: `check-accessor` and `check-constructor`
* All the changes from the following releases, including some **breaking changes**:
    * `3.0.0-dev.3`
    * `3.0.0-dev.2`
    * `3.0.0-dev.1`
    * `2.6.0-dev.2`
    * `2.6.0-dev.1`

v3.0.0-dev.3
---

* TypeScript is now a peerDependency (#791)
* [bugfix] `no-unused-variable` rule with `react` option works with self-closing JSX tags (#776)
* [bugfix] `use-strict` bugfix (#544)

v3.0.0-dev.2
---

* [new-rule-option] "react" option for `no-unused-variable` rule (#698, #725)
* [bugfix] Fix how `Linter` is exported from "tslint" module (#760)
* [bugfix] `no-use-before-declare` rule doesn't crash on uncompilable code (#763)

v3.0.0-dev.1
---

* **BREAKING CHANGES**
    * Rearchitect TSLint to use external modules instead of merged namespaces (#726)
        * Dependencies need to be handled differently now by custom rules and formatters
        * See the [PR](https://github.com/palantir/tslint/pull/726) for full details about this change
    * `no-trailing-comma` rule removed, it is replaced by the `trailing-comma` rule (#687)
    * Rename `sort-object-literal-keys` rule to `object-literal-sort-keys` (#304, #537)
    * `Lint.abstract()` has been removed (#700)
* [new-rule] `trailing-comma` rule (#557, #687)
* [new-rule-option] "ban-keywords" option for `variable-name` rule (#735, #748)
* [bugfix] `typedef` rule now handles `for-of` loops correctly (#743)
* [bugfix] Handle tslint.json utf-8 files which have a BOM correctly (#90)

v2.6.0-dev.2
---

* Upgrade TypeScript compiler to `v1.7.0-dev.20151003`
* [bugfix] `no-unused-expression` rule now handles yield expressions properly (#706)

v2.6.0-dev.1
---

* Upgrade TypeScript compiler to `v1.7.0-dev.20150924`

v2.5.1
---

* [new-rule] no-inferrable-types rule (#676)
* [new-rule-option] "avoid-escape" option for quotemark rule (#543)
* [bugfix] type declaration for tslint external module #686
* [enhancement] `AbstractRule` and `AbstractFormatter` are now abstract classes (#631)
    * Note: `Lint.abstract()` is now deprecated

v2.5.0
---

* Use TypeScript compiler `v1.6.2`
* [bugfixes] #637, #642, #650, #652
* [bugfixes] fix various false positives in `no-unused-variable` rule (#570, #613, #663)
* Update project setup for latest VSCode (#662)

v2.5.0-beta
---

* Use TypeScript compiler `v1.6.0-beta`
* [bugfix] Fix `no-internal-module` false positives on nested namespaces (#600)
* [docs] Add documentation for `sort-object-literal-keys` rule

v2.5.0-dev.5
---

* Upgrade TypeScript compiler to `v1.7.0-dev.20150828`
* [bugfix] Handle .tsx files appropriately (#597, #558)

v2.5.0-dev.4
---

* Upgrade TypeScript compiler to `v1.6.0-dev.20150825`

v2.5.0-dev.3
---

* Upgrade TypeScript compiler to `v1.6.0-dev.20150821`

v2.5.0-dev.2
---

* Upgrade TypeScript compiler to `v1.6.0-dev.20150811`
* [bug] fix `whitespace` false positive in JSX elements (#559)

v2.5.0-dev.1
---

* Upgrade TypeScript compiler to `v1.6.0-dev.20150805`
* [enhancement] Support `.tsx` syntax (#490)

v2.4.5
---

* [bugfix] fix false positives on `no-shadowed-variable` rule (#500)
* [enhancement] add `allow-trailing-underscore` option to `variable-name` rule

v2.4.4
---

* [bugfix] remove "typescript" block from package.json (#606)

v2.4.3
---

* [new-rule] `no-conditional-assignment` (#507)
* [new-rule] `member-access` (#552)
* [new-rule] `no-internal-module` (#513)
* [bugfix] small fixes to `sample.tslint.json` (#545)
* [bugfix] fix README docs for quotemark and indent (#523)
* [enhancement] update `findup-sync` and `underscore.string` dependencies
* [enhancement] add `"typescript"` field to `package.json` (#560)
* [enhancement] small improvements to CLI help text
* [enhancement] expose raw failures array in the JS API (#477)

v2.4.2
---

* [bug] remove npm-shrinkwrap.json from the published package

v2.4.0
---

* Upgraded Typescript compiler to 1.5.3
* [bugs] #332, #493, #509, #483
* [bug] fix error message in `no-var-keyword` rule
* [enhancement] CI tests are now run on node v0.12 in addition to v0.10
* **BREAKING**
    * `-f` option removed from CLI

v2.3.1-beta
---

* [bugs] #137 #434 #451 #456
* [new-rule] `no-require-imports` disallows `require()` style imports
* [new-rule] `no-shadowed-variable` moves over shadowed variable checking from `no-duplicate-variable` into its own rule
* **BREAKING**
    * `no-duplicate-variable` now only checks for duplicates within the same block scope; enable `no-shadowed-variable` to get duplicate-variable checking across block scopes
* [enhancement] `no-duplicate-variable`, `no-shadowed-variable`, and `no-use-before-declare` now support ES6 destructuring
* [enhancement] tslint CLI now uses a default configuration if no config file is found

v2.3.0-beta
---

* [bugs] #401 #367 #324 #352
* [new-rule] `no-var-keyword` disallows `var` in favor of `let` and `const`
* [new-rule] `sort-object-literal-keys` forces object-literal keys to be sorted alphabetically
* Add support for ES6 destructuring and module syntax (affects `variable-name`, `no-use-before-declare`, `whitespace` and `no-unused-variable`)
* Add support for ES6 for-of and spread operator syntax
* Use tsconfig.json & JSCS in the build system

v2.2.0-beta
---

* Upgraded Typescript compiler to 1.5.0-beta
* **BREAKING CHANGES**
    * due to changes to the typescript compiler API, old custom rules may no longer work and may need to be rewritten
    * the JSON formatter's line and character positions are now back to being 0-indexed instead of 1-indexed
* [bugs] #328 #334 #319 #351 #365 #254
* [bug] fixes for tslint behavior around template strings (fixes #357, #349, #332, and more)
* [new-rule] `align` rule now enforces vertical alignment on parameters, arguments, and statements
* [new-rule] `switch-default` enforces a `default` case in `switch` statements
* [feature] `no-duplicate-variable` rule now additionally checks if function parameters have been shadowed
* Additional fixes to existing rules to work as before with the typescript 1.5 compiler

v2.1.1
---

* [bugs] #292 #293 #295 #301 #302
* Some internal refactoring
* Added Windows CI testing (appveyor)

v2.1.0
---

* Fix crash on Windows

v2.0.1
---

* Upgraded Typescript compiler to 1.4
* **BREAKING CHANGES**
    * typedef rule options were modified:
        * index-signature removed as no longer necessary
        * property-signature renamed to property-declaration
        * variable-declarator renamed to variable-declaration
        * member-variable-declarator renamed to member-variable-declaration
    * typedef-whitespace rule options were modified:
        * catch-clause was removed as invalid
        * further options were added, see readme for more details
    * due to changes to the typescript compiler API, old custom rules may no longer work and may need to be rewritten
    * the JSON formatter's line and character positions are now 1-indexed instead of 0-indexed

v1.2.0
---

* [bug] #245

v1.0.1
---

* [bug] #238

v1.0.0
---

* upgrade TypeScript compiler to 1.3
* **BREAKING CHANGES**
    * all error messages now start with a lower-case character and do not end with a period
    * all rule options are consistent in nomenclature. The `typedef` and `typedef-whitespace` rules now take in hyphenated options
    * `unused-variables` rule cannot find unused private variables defined in the constructor due to a bug in 1.3 compiler
    * `indent` rule has changed to only check for tabs or spaces and not enforce indentation levels

v0.4.12
---

* multiple files with -f on cli
* config file search starts with input file

v0.4.11
---

* [bugs] #136, #163
* internal refactors

v0.4.10
---

* [bugs] #138, #145, #146, #148

v0.4.9
---

* [new-rule] `no-any` disallows all uses of `any`
* [bug] `/* tslint:disable */` now disables semicolon rule as well
* [bug] delete operator no longer results in a false positive for `no-unused-expression`

v0.4.8
---

* [new-rule] `no-var-requires` disallows require statements not part of an import statement
* [new-rule] `typedef` rule also checks for member variables
* [bug] `no-unused-variable` no longer triggers false positives for class members labeled only `static`
* [bug] `no-unused-expression` no longer triggers false positives for `"use strict";` expressions
* [bug] `use-strict` works correctly on function declarations
* [bug] config file is now discoverable from other drives on Windows

v0.4.7
---

* [new-rule] added `no-unused-expression` rule which disallows unused expression statements
* [feature] the `check-operator` option for the `whitespace` rule now checks whitespace around the => token
* [bug] `no-use-before-declare-rule` no longer triggers false positives for member variables of classes used before the class is declared
* [bug] semicolon at end of file no longer triggers false positives for `whitespace` rule
* [bug] hoisted functions no longer cause false positives for the `no-unreachable` rule
* [bug] the rule loader no longer transforms/ignores the leading and trailing underscores and dashes of rule names in the config file
* [bug] `export import` statements no longer false positives for `no-unused-variable-rule`
* [docs] added documentation for creating custom rules and formatters
* [docs] added sample `tslint.json` file, under `docs/sample.tslint.json`

v0.4.6
---

* [build] migrated build to use `grunt-ts` instead of `grunt-typescript`
* [feature] `package.json` now contains a `tslintConfig` paramater to allow users to specify the location of the configuration file there
* [feature] tslint now searches for the configuration file in the user's home directory if not found in the current path
* [bug] unbraced conditionals no longer cause false positives for the `no-unreachable` rule

v0.4.5
---

* [feature] `no-unused-variable` no longer checks parameters by defualt. Parameters are now only checked if the `check-parameters` option is set.
* [bug] `no-unused-variable` parameter check no longer fails on variable argument parameters (like ...args) and on cases where the parameters are broken up by newlines.

v0.4.4
---

* [bug] `no-unused-variable` validates function parameters and constructor methods
* [bug] `no-empty` and `no-trailing-comma` rules handle empty objects

v0.4.3
---

* [new-rule] `no-unused-variable`
* [new-rule] `no-trailing-comma`
* [new-rule] `no-use-before-declare`
* [feature] support `--version` in CLI
* [feature] expose rule names to custom formatters
* [feature] add `verbose` formatter
* [bug] `no-empty` allows constructors with member declaration parameters
* [bug] CLI supports `--help`
* [bug] `max-line-length` allows CRLF endings<|MERGE_RESOLUTION|>--- conflicted
+++ resolved
@@ -1,12 +1,6 @@
 Change Log
 ===
 
-<<<<<<< HEAD
-v4.3.0-dev.0
----
-
-* Include latest v4.3.1 changes
-=======
 v4.5.1
 ---
 
@@ -122,7 +116,11 @@
 * Mohsen Azimi
 * Romke van der Meulen
 * cameron-mcateer
->>>>>>> 127d0fdf
+
+v4.3.0-dev.0
+---
+
+* Include latest v4.3.1 changes
 
 v4.3.1
 ---
